#  Copyright 2011 Sybren A. Stüvel <sybren@stuvel.eu>
#
#  Licensed under the Apache License, Version 2.0 (the "License");
#  you may not use this file except in compliance with the License.
#  You may obtain a copy of the License at
#
#      https://www.apache.org/licenses/LICENSE-2.0
#
#  Unless required by applicable law or agreed to in writing, software
#  distributed under the License is distributed on an "AS IS" BASIS,
#  WITHOUT WARRANTIES OR CONDITIONS OF ANY KIND, either express or implied.
#  See the License for the specific language governing permissions and
#  limitations under the License.

"""Tests PKCS #1 version 2 functionality.

Most of the mocked values come from the test vectors found at:
http://www.itomorrowmag.com/emc-plus/rsa-labs/standards-initiatives/pkcs-rsa-cryptography-standard.htm
"""

import struct
import unittest

import rsa
from rsa import pkcs1_v2
from rsa._compat import byte, is_bytes
from rsa.pkcs1 import DecryptionError


class MGFTest(unittest.TestCase):
    def test_oaep_int_db_mask(self):
        seed = (
            b"\xaa\xfd\x12\xf6\x59\xca\xe6\x34\x89\xb4\x79\xe5\x07\x6d\xde\xc2" b"\xf0\x6c\xb5\x8f"
        )
        db = (
            b"\xda\x39\xa3\xee\x5e\x6b\x4b\x0d\x32\x55\xbf\xef\x95\x60\x18\x90"
            b"\xaf\xd8\x07\x09\x00\x00\x00\x00\x00\x00\x00\x00\x00\x00\x00\x00"
            b"\x00\x00\x00\x00\x00\x00\x00\x00\x00\x00\x00\x00\x00\x00\x00\x00"
            b"\x00\x00\x00\x00\x00\x00\x00\x00\x00\x00\x00\x00\x00\x00\x00\x00"
            b"\x00\x00\x00\x00\x00\x00\x00\x00\x00\x00\x00\x00\x00\x00\x00\x00"
            b"\x00\x00\x00\x00\x00\x00\x00\x00\x00\x00\x01\xd4\x36\xe9\x95\x69"
            b"\xfd\x32\xa7\xc8\xa0\x5b\xbc\x90\xd3\x2c\x49"
        )
        masked_db = (
            b"\xdc\xd8\x7d\x5c\x68\xf1\xee\xa8\xf5\x52\x67\xc3\x1b\x2e\x8b\xb4"
            b"\x25\x1f\x84\xd7\xe0\xb2\xc0\x46\x26\xf5\xaf\xf9\x3e\xdc\xfb\x25"
            b"\xc9\xc2\xb3\xff\x8a\xe1\x0e\x83\x9a\x2d\xdb\x4c\xdc\xfe\x4f\xf4"
            b"\x77\x28\xb4\xa1\xb7\xc1\x36\x2b\xaa\xd2\x9a\xb4\x8d\x28\x69\xd5"
            b"\x02\x41\x21\x43\x58\x11\x59\x1b\xe3\x92\xf9\x82\xfb\x3e\x87\xd0"
            b"\x95\xae\xb4\x04\x48\xdb\x97\x2f\x3a\xc1\x4f\x7b\xc2\x75\x19\x52"
            b"\x81\xce\x32\xd2\xf1\xb7\x6d\x4d\x35\x3e\x2d"
        )

        # dbMask = MGF(seed, length(DB))
        db_mask = pkcs1_v2.mgf1(seed, length=len(db))
        expected_db_mask = (
            b"\x06\xe1\xde\xb2\x36\x9a\xa5\xa5\xc7\x07\xd8\x2c\x8e\x4e\x93\x24"
            b"\x8a\xc7\x83\xde\xe0\xb2\xc0\x46\x26\xf5\xaf\xf9\x3e\xdc\xfb\x25"
            b"\xc9\xc2\xb3\xff\x8a\xe1\x0e\x83\x9a\x2d\xdb\x4c\xdc\xfe\x4f\xf4"
            b"\x77\x28\xb4\xa1\xb7\xc1\x36\x2b\xaa\xd2\x9a\xb4\x8d\x28\x69\xd5"
            b"\x02\x41\x21\x43\x58\x11\x59\x1b\xe3\x92\xf9\x82\xfb\x3e\x87\xd0"
            b"\x95\xae\xb4\x04\x48\xdb\x97\x2f\x3a\xc1\x4e\xaf\xf4\x9c\x8c\x3b"
            b"\x7c\xfc\x95\x1a\x51\xec\xd1\xdd\xe6\x12\x64"
        )

        self.assertEqual(db_mask, expected_db_mask)

        # seedMask = MGF(maskedDB, length(seed))
        seed_mask = pkcs1_v2.mgf1(masked_db, length=len(seed))
        expected_seed_mask = (
            b"\x41\x87\x0b\x5a\xb0\x29\xe6\x57\xd9\x57\x50\xb5\x4c\x28\x3c\x08" b"\x72\x5d\xbe\xa9"
        )

        self.assertEqual(seed_mask, expected_seed_mask)

    def test_invalid_hasher(self):
        """Tests an invalid hasher generates an exception"""
        with self.assertRaises(ValueError):
            pkcs1_v2.mgf1(b"\x06\xe1\xde\xb2", length=8, hasher="SHA2")

    def test_invalid_length(self):
        with self.assertRaises(OverflowError):
<<<<<<< HEAD
            pkcs1_v2.mgf1(b'\x06\xe1\xde\xb2', length=2**50)


class BinaryTest(unittest.TestCase):
    def setUp(self):
        (self.pub, self.priv) = rsa.newkeys(512)

    def test_enc_dec(self):
        message = struct.pack('>IIII', 0, 0, 0, 1)
        print("\tMessage:   %r" % message)

        encrypted = pkcs1_v2.OAEP_encrypt(message, self.pub)
        print("\tEncrypted: %r" % encrypted)

        decrypted = pkcs1_v2.OAEP_decrypt(encrypted, self.priv)
        print("\tDecrypted: %r" % decrypted)

        self.assertEqual(message, decrypted)

    def test_decoding_failure(self):
        message = struct.pack('>IIII', 0, 0, 0, 1)
        encrypted = pkcs1_v2.OAEP_encrypt(message, self.pub)

        # Alter the encrypted stream
        a = encrypted[5]
        if is_bytes(a):
            a = ord(a)
        altered_a = (a + 1) % 256
        encrypted = encrypted[:5] + byte(altered_a) + encrypted[6:]

        self.assertRaises(DecryptionError, pkcs1_v2.OAEP_decrypt,
                          encrypted, self.priv)

    def test_randomness(self):
        """Encrypting the same message twice should result in different
        cryptos.
        """

        message = struct.pack('>IIII', 0, 0, 0, 1)
        encrypted1 = pkcs1_v2.OAEP_encrypt(message, self.pub)
        encrypted2 = pkcs1_v2.OAEP_encrypt(message, self.pub)

        self.assertNotEqual(encrypted1, encrypted2)
=======
            pkcs1_v2.mgf1(b"\x06\xe1\xde\xb2", length=2 ** 50)
>>>>>>> 483700ad
<|MERGE_RESOLUTION|>--- conflicted
+++ resolved
@@ -80,8 +80,7 @@
 
     def test_invalid_length(self):
         with self.assertRaises(OverflowError):
-<<<<<<< HEAD
-            pkcs1_v2.mgf1(b'\x06\xe1\xde\xb2', length=2**50)
+            pkcs1_v2.mgf1(b"\x06\xe1\xde\xb2", length=2**50)
 
 
 class BinaryTest(unittest.TestCase):
@@ -123,7 +122,4 @@
         encrypted1 = pkcs1_v2.OAEP_encrypt(message, self.pub)
         encrypted2 = pkcs1_v2.OAEP_encrypt(message, self.pub)
 
-        self.assertNotEqual(encrypted1, encrypted2)
-=======
-            pkcs1_v2.mgf1(b"\x06\xe1\xde\xb2", length=2 ** 50)
->>>>>>> 483700ad
+        self.assertNotEqual(encrypted1, encrypted2)